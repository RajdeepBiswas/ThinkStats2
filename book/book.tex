--- conflicted
+++ resolved
@@ -507,13 +507,8 @@
 \index{installation}
 
 After you clone the repository or unzip the zip file, you should have
-<<<<<<< HEAD
 a folder called \verb"ThinkStats2/code" with a file called {nsfg.py}.
 If you run {nsfg.py}, it should read a data file, run some tests, and print a
-=======
-a folder called {\tt ThinkStats2/code} with a file called {\tt nsfg.py}.
-If you run {\tt nsfg.py}, it should read a data file, run some tests, and print a
->>>>>>> 0263d7c7
 message like, ``All tests passed.''  If you get import errors, it
 probably means there are packages you need to install.
 
