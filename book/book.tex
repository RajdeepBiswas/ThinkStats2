--- conflicted
+++ resolved
@@ -4162,11 +4162,8 @@
 Figure~\ref{pdf_example} shows the Gaussian density function and a KDE
 based on a sample of 1000 random heights.  The estimate is a good
 match for the original distribution.
-<<<<<<< HEAD
 
 %TODO: what are estimated PDFs good for?
-=======
->>>>>>> 86ecc206
 
 
 
